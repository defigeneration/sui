// Copyright (c) Mysten Labs, Inc.
// SPDX-License-Identifier: Apache-2.0

use std::path::Path;
#[cfg(not(msim))]
use std::str::FromStr;

use crate::api::{
    CoinReadApiClient, GovernanceReadApiClient, ReadApiClient, TransactionBuilderClient,
    WriteApiClient,
};
use sui_config::genesis_config::DEFAULT_GAS_AMOUNT;
use sui_config::genesis_config::DEFAULT_NUMBER_OF_OBJECT_PER_ACCOUNT;
use sui_config::SUI_KEYSTORE_FILENAME;
use sui_framework_build::compiled_package::BuildConfig;
use sui_json::{call_args, type_args};
use sui_json_rpc_types::ObjectChange;
use sui_json_rpc_types::ObjectsPage;
use sui_json_rpc_types::{
    Balance, CoinPage, DelegatedStake, StakeStatus, SuiCoinMetadata, SuiExecutionStatus,
    SuiObjectDataOptions, SuiObjectResponse, SuiObjectResponseQuery, SuiTransactionEffectsAPI,
    SuiTransactionResponse, SuiTransactionResponseOptions, TransactionBytes,
};
use sui_keys::keystore::{AccountKeystore, FileBasedKeystore, Keystore};
use sui_macros::sim_test;
use sui_types::balance::Supply;
use sui_types::base_types::ObjectID;
use sui_types::coin::{TreasuryCap, COIN_MODULE_NAME, LOCKED_COIN_MODULE_NAME};
use sui_types::gas_coin::GAS;
use sui_types::messages::ExecuteTransactionRequestType;
use sui_types::utils::to_sender_signed_transaction;
use sui_types::{parse_sui_struct_tag, SUI_FRAMEWORK_ADDRESS};
use test_utils::network::TestClusterBuilder;

#[sim_test]
async fn test_get_objects() -> Result<(), anyhow::Error> {
    let cluster = TestClusterBuilder::new().build().await?;

    let http_client = cluster.rpc_client();
    let address = cluster.accounts.first().unwrap();

    let objects = http_client
        .get_owned_objects(
            *address,
            Some(SuiObjectResponseQuery::new_with_options(
                SuiObjectDataOptions::new(),
            )),
            None,
            None,
            None,
        )
        .await?;
    assert_eq!(5, objects.data.len());

    // Multiget objectIDs test
    let object_digests = objects
        .data
        .iter()
        .map(|o| o.object().unwrap().object_id)
        .collect();

    let object_resp = http_client
        .multi_get_object_with_options(object_digests, None)
        .await?;
    assert_eq!(5, object_resp.len());
    Ok(())
}

#[tokio::test]
async fn test_get_package_with_display_should_not_fail() -> Result<(), anyhow::Error> {
    let cluster = TestClusterBuilder::new().build().await?;
    let http_client = cluster.rpc_client();
    let response = http_client
        .get_object_with_options(
            ObjectID::from(SUI_FRAMEWORK_ADDRESS),
            Some(SuiObjectDataOptions::new().with_display()),
        )
        .await;
    assert!(response.is_ok());
    let response: SuiObjectResponse = response?;
    assert!(response.into_object().unwrap().display.is_none());
    Ok(())
}

#[sim_test]
async fn test_public_transfer_object() -> Result<(), anyhow::Error> {
    let cluster = TestClusterBuilder::new().build().await?;
    let http_client = cluster.rpc_client();
    let address = cluster.accounts.first().unwrap();

    let objects = http_client
        .get_owned_objects(
            *address,
            Some(SuiObjectResponseQuery::new_with_options(
                SuiObjectDataOptions::new()
                    .with_type()
                    .with_owner()
                    .with_previous_transaction(),
            )),
            None,
            None,
            None,
        )
        .await?
        .data;

    let obj = objects.clone().first().unwrap().object().unwrap().object_id;
    let gas = objects.clone().last().unwrap().object().unwrap().object_id;

    let transaction_bytes: TransactionBytes = http_client
        .transfer_object(*address, obj, Some(gas), 1000, *address)
        .await?;

    let keystore_path = cluster.swarm.dir().join(SUI_KEYSTORE_FILENAME);
    let keystore = Keystore::from(FileBasedKeystore::new(&keystore_path)?);
    let tx = to_sender_signed_transaction(transaction_bytes.to_data()?, keystore.get_key(address)?);
    let (tx_bytes, signatures) = tx.to_tx_bytes_and_signatures();
    let tx_bytes1 = tx_bytes.clone();
    let dryrun_response = http_client.dry_run_transaction(tx_bytes).await?;

    let tx_response: SuiTransactionResponse = http_client
        .execute_transaction(
            tx_bytes1,
            signatures,
            Some(SuiTransactionResponseOptions::new().with_effects()),
            Some(ExecuteTransactionRequestType::WaitForLocalExecution),
        )
        .await?;

    let SuiTransactionResponse { effects, .. } = tx_response;
    assert_eq!(
        dryrun_response.effects.transaction_digest(),
        effects.unwrap().transaction_digest()
    );
    Ok(())
}

#[sim_test]
async fn test_publish() -> Result<(), anyhow::Error> {
    let cluster = TestClusterBuilder::new().build().await?;
    let http_client = cluster.rpc_client();
    let address = cluster.accounts.first().unwrap();

    let objects = http_client
        .get_owned_objects(
            *address,
            Some(SuiObjectResponseQuery::new_with_options(
                SuiObjectDataOptions::new()
                    .with_type()
                    .with_owner()
                    .with_previous_transaction(),
            )),
            None,
            None,
            None,
        )
        .await?;
    let gas = objects.data.first().unwrap().object().unwrap();

    let compiled_package = BuildConfig::new_for_testing()
        .build(Path::new("../../sui_programmability/examples/fungible_tokens").to_path_buf())?;
    let compiled_modules_bytes =
        compiled_package.get_package_base64(/* with_unpublished_deps */ false);
    let dependencies = compiled_package.get_dependency_original_package_ids();

    let transaction_bytes: TransactionBytes = http_client
        .publish(
            *address,
            compiled_modules_bytes,
            dependencies,
            Some(gas.object_id),
            10000,
        )
        .await?;

    let keystore_path = cluster.swarm.dir().join(SUI_KEYSTORE_FILENAME);
    let keystore = Keystore::from(FileBasedKeystore::new(&keystore_path)?);
    let tx = to_sender_signed_transaction(transaction_bytes.to_data()?, keystore.get_key(address)?);
    let (tx_bytes, signatures) = tx.to_tx_bytes_and_signatures();

    let tx_response = http_client
        .execute_transaction(
            tx_bytes,
            signatures,
            Some(SuiTransactionResponseOptions::new().with_effects()),
            Some(ExecuteTransactionRequestType::WaitForLocalExecution),
        )
        .await?;
    matches!(tx_response, SuiTransactionResponse {effects, ..} if effects.as_ref().unwrap().created().len() == 6);
    Ok(())
}

#[sim_test]
async fn test_move_call() -> Result<(), anyhow::Error> {
    let cluster = TestClusterBuilder::new().build().await?;
    let http_client = cluster.rpc_client();
    let address = cluster.accounts.first().unwrap();

    let objects = http_client
        .get_owned_objects(
            *address,
            Some(SuiObjectResponseQuery::new_with_options(
                SuiObjectDataOptions::new()
                    .with_type()
                    .with_owner()
                    .with_previous_transaction(),
            )),
            None,
            None,
            None,
        )
        .await?
        .data;

    let gas = objects.first().unwrap().object().unwrap();
    let coin = &objects[1].object()?;

    // now do the call
    let package_id = ObjectID::new(SUI_FRAMEWORK_ADDRESS.into_bytes());
    let module = "pay".to_string();
    let function = "split".to_string();

    let transaction_bytes: TransactionBytes = http_client
        .move_call(
            *address,
            package_id,
            module,
            function,
            type_args![GAS::type_tag()]?,
            call_args!(coin.object_id, 10)?,
            Some(gas.object_id),
            10_000,
            None,
        )
        .await?;

    let keystore_path = cluster.swarm.dir().join(SUI_KEYSTORE_FILENAME);
    let keystore = Keystore::from(FileBasedKeystore::new(&keystore_path)?);
    let tx = to_sender_signed_transaction(transaction_bytes.to_data()?, keystore.get_key(address)?);

    let (tx_bytes, signatures) = tx.to_tx_bytes_and_signatures();

    let tx_response = http_client
        .execute_transaction(
            tx_bytes,
            signatures,
            Some(SuiTransactionResponseOptions::new().with_effects()),
            Some(ExecuteTransactionRequestType::WaitForLocalExecution),
        )
        .await?;
    matches!(tx_response, SuiTransactionResponse {effects, ..} if effects.as_ref().unwrap().created().len() == 1);
    Ok(())
}

#[sim_test]
async fn test_get_object_info() -> Result<(), anyhow::Error> {
    let cluster = TestClusterBuilder::new().build().await?;
    let http_client = cluster.rpc_client();
    let address = cluster.accounts.first().unwrap();
    let objects = http_client
        .get_owned_objects(
            *address,
            Some(SuiObjectResponseQuery::new_with_options(
                SuiObjectDataOptions::new()
                    .with_type()
                    .with_owner()
                    .with_previous_transaction(),
            )),
            None,
            None,
            None,
        )
        .await?
        .data;

    for obj in objects {
        let oref = obj.into_object().unwrap();
        let result = http_client
            .get_object_with_options(
                oref.object_id,
                Some(SuiObjectDataOptions::new().with_owner()),
            )
            .await?;
        assert!(
            matches!(result, SuiObjectResponse::Exists(object) if oref.object_id == object.object_id && &object.owner.unwrap().get_owner_address()? == address)
        );
    }
    Ok(())
}

#[sim_test]
async fn test_get_object_data_with_content() -> Result<(), anyhow::Error> {
    let cluster = TestClusterBuilder::new().build().await?;
    let http_client = cluster.rpc_client();
    let address = cluster.accounts.first().unwrap();
    let objects = http_client
        .get_owned_objects(
            *address,
            Some(SuiObjectResponseQuery::new_with_options(
                SuiObjectDataOptions::new().with_content().with_owner(),
            )),
            None,
            None,
            None,
        )
        .await?
        .data;

    for obj in objects {
        let oref = obj.into_object().unwrap();
        let result = http_client
            .get_object_with_options(
                oref.object_id,
                Some(SuiObjectDataOptions::new().with_content().with_owner()),
            )
            .await?;
        assert!(
            matches!(result, SuiObjectResponse::Exists(object) if oref.object_id == object.object_id && &object.owner.unwrap().get_owner_address()? == address)
        );
    }
    Ok(())
}

#[sim_test]
async fn test_get_coins() -> Result<(), anyhow::Error> {
    let cluster = TestClusterBuilder::new().build().await?;
    let http_client = cluster.rpc_client();
    let address = cluster.accounts.first().unwrap();

    let result: CoinPage = http_client.get_coins(*address, None, None, None).await?;
    assert_eq!(5, result.data.len());
    assert!(!result.has_next_page);

    let result: CoinPage = http_client
        .get_coins(*address, Some("0x2::sui::TestCoin".into()), None, None)
        .await?;
    assert_eq!(0, result.data.len());

    let result: CoinPage = http_client
        .get_coins(*address, Some("0x2::sui::SUI".into()), None, None)
        .await?;
    assert_eq!(5, result.data.len());
    assert!(!result.has_next_page);

    // Test paging
    let result: CoinPage = http_client
        .get_coins(*address, Some("0x2::sui::SUI".into()), None, Some(3))
        .await?;
    assert_eq!(3, result.data.len());
    assert!(result.has_next_page);

    let result: CoinPage = http_client
        .get_coins(
            *address,
            Some("0x2::sui::SUI".into()),
            result.next_cursor,
            Some(3),
        )
        .await?;
    assert_eq!(2, result.data.len());
    assert!(!result.has_next_page);

    Ok(())
}

#[sim_test]
async fn test_get_balance() -> Result<(), anyhow::Error> {
    let cluster = TestClusterBuilder::new().build().await?;
    let http_client = cluster.rpc_client();
    let address = cluster.accounts.first().unwrap();

    let result: Balance = http_client.get_balance(*address, None).await?;
    assert_eq!("0x2::sui::SUI", result.coin_type);
    assert_eq!(
        (DEFAULT_NUMBER_OF_OBJECT_PER_ACCOUNT as u64 * DEFAULT_GAS_AMOUNT) as u128,
<<<<<<< HEAD
        <u128>::from(result.total_balance)
=======
        result.total_balance
>>>>>>> ea451b7f
    );
    assert_eq!(
        DEFAULT_NUMBER_OF_OBJECT_PER_ACCOUNT,
        result.coin_object_count
    );

    Ok(())
}

#[sim_test]
async fn test_get_metadata() -> Result<(), anyhow::Error> {
    let cluster = TestClusterBuilder::new().build().await?;

    let http_client = cluster.rpc_client();
    let address = cluster.accounts.first().unwrap();

    let objects = http_client
        .get_owned_objects(
            *address,
            Some(SuiObjectResponseQuery::new_with_options(
                SuiObjectDataOptions::new()
                    .with_type()
                    .with_owner()
                    .with_previous_transaction(),
            )),
            None,
            None,
            None,
        )
        .await?
        .data;

    let gas = objects.first().unwrap().object().unwrap();

    // Publish test coin package
    let compiled_package = BuildConfig::default()
        .build(Path::new("src/unit_tests/data/dummy_modules_publish").to_path_buf())?;
    let compiled_modules_bytes =
        compiled_package.get_package_base64(/* with_unpublished_deps */ false);
    let dependencies = compiled_package.get_dependency_original_package_ids();

    let transaction_bytes: TransactionBytes = http_client
        .publish(
            *address,
            compiled_modules_bytes,
            dependencies,
            Some(gas.object_id),
            10000,
        )
        .await?;

    let keystore_path = cluster.swarm.dir().join(SUI_KEYSTORE_FILENAME);
    let keystore = Keystore::from(FileBasedKeystore::new(&keystore_path)?);
    let tx = to_sender_signed_transaction(transaction_bytes.to_data()?, keystore.get_key(address)?);
    let (tx_bytes, signatures) = tx.to_tx_bytes_and_signatures();

    let tx_response = http_client
        .execute_transaction(
            tx_bytes,
            signatures,
            Some(
                SuiTransactionResponseOptions::new()
                    .with_object_changes()
                    .with_events(),
            ),
            Some(ExecuteTransactionRequestType::WaitForLocalExecution),
        )
        .await?;

    let object_changes = tx_response.object_changes.unwrap();
    let package_id = object_changes
        .iter()
        .find_map(|e| {
            if let ObjectChange::Published { package_id, .. } = e {
                Some(package_id)
            } else {
                None
            }
        })
        .unwrap();

    let result: SuiCoinMetadata = http_client
        .get_coin_metadata(format!("{package_id}::trusted_coin::TRUSTED_COIN"))
        .await?;

    assert_eq!("TRUSTED", result.symbol);
    assert_eq!("Trusted Coin for test", result.description);
    assert_eq!("Trusted Coin", result.name);
    assert_eq!(2, result.decimals);

    Ok(())
}

#[sim_test]
async fn test_get_total_supply() -> Result<(), anyhow::Error> {
    let cluster = TestClusterBuilder::new().build().await?;

    let http_client = cluster.rpc_client();
    let address = cluster.accounts.first().unwrap();

    let objects = http_client
        .get_owned_objects(
            *address,
            Some(SuiObjectResponseQuery::new_with_options(
                SuiObjectDataOptions::new()
                    .with_type()
                    .with_owner()
                    .with_previous_transaction(),
            )),
            None,
            None,
            None,
        )
        .await?
        .data;
    let gas = objects.first().unwrap().object().unwrap();

    // Publish test coin package
    let compiled_package = BuildConfig::new_for_testing()
        .build(Path::new("src/unit_tests/data/dummy_modules_publish").to_path_buf())?;
    let compiled_modules_bytes =
        compiled_package.get_package_base64(/* with_unpublished_deps */ false);
    let dependencies = compiled_package.get_dependency_original_package_ids();

    let transaction_bytes: TransactionBytes = http_client
        .publish(
            *address,
            compiled_modules_bytes,
            dependencies,
            Some(gas.object_id),
            10000,
        )
        .await?;

    let keystore_path = cluster.swarm.dir().join(SUI_KEYSTORE_FILENAME);
    let keystore = Keystore::from(FileBasedKeystore::new(&keystore_path)?);
    let tx = to_sender_signed_transaction(transaction_bytes.to_data()?, keystore.get_key(address)?);
    let (tx_bytes, signatures) = tx.to_tx_bytes_and_signatures();

    let tx_response: SuiTransactionResponse = http_client
        .execute_transaction(
            tx_bytes,
            signatures,
            Some(
                SuiTransactionResponseOptions::new()
                    .with_object_changes()
                    .with_events(),
            ),
            Some(ExecuteTransactionRequestType::WaitForLocalExecution),
        )
        .await?;

    let object_changes = tx_response.object_changes.as_ref().unwrap();
    let package_id = object_changes
        .iter()
        .find_map(|e| {
            if let ObjectChange::Published { package_id, .. } = e {
                Some(package_id)
            } else {
                None
            }
        })
        .unwrap();

    let coin_name = format!("{package_id}::trusted_coin::TRUSTED_COIN");
    let result: Supply = http_client.get_total_supply(coin_name.clone()).await?;

    assert_eq!(0, result.value);

    let object_changes = tx_response.object_changes.as_ref().unwrap();
    let treasury_cap = object_changes
        .iter()
        .find_map(|e| {
            if let ObjectChange::Created {
                object_id,
                object_type,
                ..
            } = e
            {
                if &TreasuryCap::type_(parse_sui_struct_tag(&coin_name).unwrap()) == object_type {
                    Some(object_id)
                } else {
                    None
                }
            } else {
                None
            }
        })
        .unwrap();

    // Mint 100000 coin

    let transaction_bytes: TransactionBytes = http_client
        .move_call(
            *address,
            SUI_FRAMEWORK_ADDRESS.into(),
            COIN_MODULE_NAME.to_string(),
            "mint_and_transfer".into(),
            type_args![coin_name]?,
            call_args![treasury_cap, 100000, address]?,
            Some(gas.object_id),
            10_000,
            None,
        )
        .await?;

    let tx = transaction_bytes.to_data()?;

    let tx = to_sender_signed_transaction(tx, keystore.get_key(address)?);
    let (tx_bytes, signatures) = tx.to_tx_bytes_and_signatures();

    let tx_response = http_client
        .execute_transaction(
            tx_bytes,
            signatures,
            Some(SuiTransactionResponseOptions::new().with_effects()),
            Some(ExecuteTransactionRequestType::WaitForLocalExecution),
        )
        .await?;

    let SuiTransactionResponse { effects, .. } = tx_response;

    assert_eq!(SuiExecutionStatus::Success, *effects.unwrap().status());

    let result: Supply = http_client.get_total_supply(coin_name.clone()).await?;
    assert_eq!(100000, result.value);

    Ok(())
}

#[sim_test]
async fn test_locked_sui() -> Result<(), anyhow::Error> {
    let cluster = TestClusterBuilder::new().build().await?;

    let http_client = cluster.rpc_client();
    let address = cluster.accounts.first().unwrap();

    let objects = http_client
        .get_owned_objects(
            *address,
            Some(SuiObjectResponseQuery::new_with_options(
                SuiObjectDataOptions::new()
                    .with_type()
                    .with_owner()
                    .with_previous_transaction(),
            )),
            None,
            None,
            None,
        )
        .await?
        .data;
    assert_eq!(5, objects.len());
    // verify coins and balance before test
    let coins: CoinPage = http_client.get_coins(*address, None, None, None).await?;
    let balance: Vec<Balance> = http_client.get_all_balances(*address).await?;

    assert_eq!(5, coins.data.len());
    for coin in &coins.data {
        assert!(coin.locked_until_epoch.is_none());
    }

    assert_eq!(1, balance.len());
    assert!(balance[0].locked_balance.is_empty());

    // lock one coin
    let transaction_bytes: TransactionBytes = http_client
        .move_call(
            *address,
            SUI_FRAMEWORK_ADDRESS.into(),
            LOCKED_COIN_MODULE_NAME.to_string(),
            "lock_coin".to_string(),
            type_args!("0x2::sui::SUI")?,
            call_args![coins.data[0].coin_object_id, address, 20]?,
            None,
            2000,
            None,
        )
        .await?;
    let keystore_path = cluster.swarm.dir().join(SUI_KEYSTORE_FILENAME);
    let keystore = Keystore::from(FileBasedKeystore::new(&keystore_path)?);
    let tx = to_sender_signed_transaction(transaction_bytes.to_data()?, keystore.get_key(address)?);

    let (tx_bytes, signatures) = tx.to_tx_bytes_and_signatures();

    http_client
        .execute_transaction(
            tx_bytes,
            signatures,
            Some(SuiTransactionResponseOptions::new()),
            Some(ExecuteTransactionRequestType::WaitForLocalExecution),
        )
        .await?;

    let balances: Vec<Balance> = http_client.get_all_balances(*address).await?;

    assert_eq!(1, balance.len());

    let balance = balances.first().unwrap();

    assert_eq!(5, balance.coin_object_count);
    assert_eq!(1, balance.locked_balance.len());
    assert!(balance.locked_balance.contains_key(&20));

    Ok(())
}

#[sim_test]
async fn test_staking() -> Result<(), anyhow::Error> {
    let cluster = TestClusterBuilder::new().build().await?;

    let http_client = cluster.rpc_client();
    let address = cluster.accounts.first().unwrap();

    let objects: ObjectsPage = http_client
        .get_owned_objects(
            *address,
            Some(SuiObjectResponseQuery::new_with_options(
                SuiObjectDataOptions::new()
                    .with_type()
                    .with_owner()
                    .with_previous_transaction(),
            )),
            None,
            None,
            None,
        )
        .await?;
    assert_eq!(5, objects.data.len());

    // Check StakedSui object before test
    let staked_sui: Vec<DelegatedStake> = http_client.get_stakes(*address).await?;
    assert!(staked_sui.is_empty());

    let validator = http_client
        .get_latest_sui_system_state()
        .await?
        .active_validators[0]
        .sui_address;

    let coin = objects.data[0].object()?.object_id;
    // Delegate some SUI
    let transaction_bytes: TransactionBytes = http_client
        .request_add_stake(*address, vec![coin], Some(1000000), validator, None, 10000)
        .await?;
    let keystore_path = cluster.swarm.dir().join(SUI_KEYSTORE_FILENAME);
    let keystore = Keystore::from(FileBasedKeystore::new(&keystore_path)?);
    let tx = to_sender_signed_transaction(transaction_bytes.to_data()?, keystore.get_key(address)?);

    let (tx_bytes, signatures) = tx.to_tx_bytes_and_signatures();

    http_client
        .execute_transaction(
            tx_bytes,
            signatures,
            Some(SuiTransactionResponseOptions::new()),
            Some(ExecuteTransactionRequestType::WaitForLocalExecution),
        )
        .await?;

    // Check DelegatedStake object
    let staked_sui: Vec<DelegatedStake> = http_client.get_stakes(*address).await?;
    assert_eq!(1, staked_sui.len());
    assert_eq!(1000000, staked_sui[0].stakes[0].principal);
    assert!(matches!(
        staked_sui[0].stakes[0].status,
        StakeStatus::Pending
    ));
    let staked_sui_copy = http_client
        .get_stakes_by_ids(vec![staked_sui[0].stakes[0].staked_sui_id])
        .await?;
    assert_eq!(
        staked_sui[0].stakes[0].staked_sui_id,
        staked_sui_copy[0].stakes[0].staked_sui_id
    );
    Ok(())
}

#[sim_test]
async fn test_staking_multiple_coins() -> Result<(), anyhow::Error> {
    let cluster = TestClusterBuilder::new().build().await?;

    let http_client = cluster.rpc_client();
    let address = cluster.accounts.first().unwrap();

    let coins: CoinPage = http_client.get_coins(*address, None, None, None).await?;
    assert_eq!(5, coins.data.len());

    let genesis_coin_amount = coins.data[0].balance;

    // Check StakedSui object before test
    let staked_sui: Vec<DelegatedStake> = http_client.get_stakes(*address).await?;
    assert!(staked_sui.is_empty());

    let validator = http_client
        .get_latest_sui_system_state()
        .await?
        .active_validators[0]
        .sui_address;
    // Delegate some SUI
    let transaction_bytes: TransactionBytes = http_client
        .request_add_stake(
            *address,
            vec![
                coins.data[0].coin_object_id,
                coins.data[1].coin_object_id,
                coins.data[2].coin_object_id,
            ],
            Some(1000000),
            validator,
            None,
            10000,
        )
        .await?;
    let keystore_path = cluster.swarm.dir().join(SUI_KEYSTORE_FILENAME);
    let keystore = Keystore::from(FileBasedKeystore::new(&keystore_path)?);
    let tx = to_sender_signed_transaction(transaction_bytes.to_data()?, keystore.get_key(address)?);

    let (tx_bytes, signatures) = tx.to_tx_bytes_and_signatures();

    http_client
        .execute_transaction(
            tx_bytes,
            signatures,
            Some(SuiTransactionResponseOptions::new()),
            Some(ExecuteTransactionRequestType::WaitForLocalExecution),
        )
        .await?;

    // Check DelegatedStake object
    let staked_sui: Vec<DelegatedStake> = http_client.get_stakes(*address).await?;
    assert_eq!(1, staked_sui.len());
    assert_eq!(1000000, staked_sui[0].stakes[0].principal);
    assert!(matches!(
        staked_sui[0].stakes[0].status,
        StakeStatus::Pending
    ));

    // Coins should be merged into one and returned to the sender.
    let coins: CoinPage = http_client.get_coins(*address, None, None, None).await?;
    assert_eq!(3, coins.data.len());

    // Find the new coin
    let new_coin = coins
        .data
        .iter()
        .find(|coin| <u64>::from(coin.balance) > <u64>::from(genesis_coin_amount))
        .unwrap();
    assert_eq!(
        (<u64>::from(genesis_coin_amount) * 3) - 1000000,
        <u64>::from(new_coin.balance)
    );

    Ok(())
}<|MERGE_RESOLUTION|>--- conflicted
+++ resolved
@@ -10,6 +10,8 @@
     WriteApiClient,
 };
 use sui_config::genesis_config::DEFAULT_GAS_AMOUNT;
+use sui_config::genesis_config::DEFAULT_GAS_AMOUNT;
+use sui_config::genesis_config::DEFAULT_NUMBER_OF_OBJECT_PER_ACCOUNT;
 use sui_config::genesis_config::DEFAULT_NUMBER_OF_OBJECT_PER_ACCOUNT;
 use sui_config::SUI_KEYSTORE_FILENAME;
 use sui_framework_build::compiled_package::BuildConfig;
@@ -373,11 +375,7 @@
     assert_eq!("0x2::sui::SUI", result.coin_type);
     assert_eq!(
         (DEFAULT_NUMBER_OF_OBJECT_PER_ACCOUNT as u64 * DEFAULT_GAS_AMOUNT) as u128,
-<<<<<<< HEAD
         <u128>::from(result.total_balance)
-=======
-        result.total_balance
->>>>>>> ea451b7f
     );
     assert_eq!(
         DEFAULT_NUMBER_OF_OBJECT_PER_ACCOUNT,
